--- conflicted
+++ resolved
@@ -55,42 +55,6 @@
 
 #[plugin_registrar]
 pub fn plugin_registrar(reg: &mut Registry) {
-<<<<<<< HEAD
-    reg.register_lint_pass(box types::TypePass as LintPassObject);
-    reg.register_lint_pass(box misc::TopLevelRefPass as LintPassObject);
-    reg.register_lint_pass(box misc::CmpNan as LintPassObject);
-    reg.register_lint_pass(box eq_op::EqOp as LintPassObject);
-    reg.register_lint_pass(box bit_mask::BitMask as LintPassObject);
-    reg.register_lint_pass(box ptr_arg::PtrArg as LintPassObject);
-    reg.register_lint_pass(box needless_bool::NeedlessBool as LintPassObject);
-    reg.register_lint_pass(box approx_const::ApproxConstant as LintPassObject);
-    reg.register_lint_pass(box misc::FloatCmp as LintPassObject);
-    reg.register_lint_pass(box precedence::Precedence as LintPassObject);
-    reg.register_lint_pass(box eta_reduction::EtaPass as LintPassObject);
-    reg.register_lint_pass(box identity_op::IdentityOp as LintPassObject);
-    reg.register_lint_pass(box mut_mut::MutMut as LintPassObject);
-    reg.register_lint_pass(box len_zero::LenZero as LintPassObject);
-    reg.register_lint_pass(box misc::CmpOwned as LintPassObject);
-    reg.register_lint_pass(box attrs::AttrPass as LintPassObject);
-    reg.register_lint_pass(box collapsible_if::CollapsibleIf as LintPassObject);
-    reg.register_lint_pass(box misc::ModuloOne as LintPassObject);
-    reg.register_lint_pass(box unicode::Unicode as LintPassObject);
-    reg.register_lint_pass(box strings::StringAdd as LintPassObject);
-    reg.register_lint_pass(box returns::ReturnPass as LintPassObject);
-    reg.register_lint_pass(box methods::MethodsPass as LintPassObject);
-    reg.register_lint_pass(box shadow::ShadowPass as LintPassObject);
-    reg.register_lint_pass(box types::LetPass as LintPassObject);
-    reg.register_lint_pass(box types::UnitCmp as LintPassObject);
-    reg.register_lint_pass(box loops::LoopsPass as LintPassObject);
-    reg.register_lint_pass(box lifetimes::LifetimePass as LintPassObject);
-    reg.register_lint_pass(box ranges::StepByZero as LintPassObject);
-    reg.register_lint_pass(box types::CastPass as LintPassObject);
-    reg.register_lint_pass(box types::TypeComplexityPass as LintPassObject);
-    reg.register_lint_pass(box matches::MatchPass as LintPassObject);
-    reg.register_lint_pass(box misc::PatternPass as LintPassObject);
-    reg.register_lint_pass(box minmax::MinMaxPass as LintPassObject);
-    reg.register_lint_pass(box cow::CowPass as LintPassObject);
-=======
     reg.register_late_lint_pass(box types::TypePass);
     reg.register_late_lint_pass(box misc::TopLevelRefPass);
     reg.register_late_lint_pass(box misc::CmpNan);
@@ -125,7 +89,7 @@
     reg.register_late_lint_pass(box matches::MatchPass);
     reg.register_late_lint_pass(box misc::PatternPass);
     reg.register_late_lint_pass(box minmax::MinMaxPass);
->>>>>>> 6f84e355
+    reg.register_lint_pass(box cow::CowPass);
 
     reg.register_lint_group("clippy_pedantic", vec![
         methods::OPTION_UNWRAP_USED,
